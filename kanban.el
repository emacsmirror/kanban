;;; kanban.el --- Parse org-todo headlines to use org-tables as Kanban tables
;;
;; Copyright (C) 2012-2016  Arne Babenhauserheide <arne_bab@web.de>

;; Version: 0.1.7

;; Author: Arne Babenhauserheide <arne_bab@web.de>
;; Keywords: outlines, convenience

;; This file is NOT part of Emacs.
;;
;; This program is free software; you can redistribute it and/or
;; modify it under the terms of the GNU General Public License as
;; published by the Free Software Foundation; either version 2 of
;; the License, or (at your option) any later version.
;;
;; This program is distributed in the hope that it will be
;; useful, but WITHOUT ANY WARRANTY; without even the implied
;; warranty of MERCHANTABILITY or FITNESS FOR A PARTICULAR
;; PURPOSE.  See the GNU General Public License for more details.
;;
;; You should have received a copy of the GNU General Public
;; License along with this program; if not, write to the Free
;; Software Foundation, Inc., 59 Temple Place, Suite 330, Boston,
;; MA 02111-1307 USA
;;
;;; Commentary:

;; If you have not installed this from a package such as those on
;; Marmalade or MELPA, then save kanban.el to a directory in your
;; load-path and add
;;
;; (require 'kanban)
;;
;; to your Emacs start-up files.
;;
;; Usage:
;;
;; * Zero state Kanban: Directly displaying org-mode todo states as kanban board
;;
;; Use the functions kanban-headers and kanban-zero in TBLFM lines to
;; get your org-mode todo states as kanban table. Update with C-c C-c
;; on the TBLFM line.
;;
;; Example:
;;
;; |   |   |   |
;; |---+---+---|
;; |   |   |   |
;; |   |   |   |
;; #+TBLFM: @1$1='(kanban-headers)::@2$1..@>$>='(kanban-zero @# $# "TAG" '(list-of-files))
;; "TAG" and the list of files are optional
;;
;; * Stateful Kanban: Use org-mode to retrieve tasks, but track their state in the Kanban board
;;
;; |   |   |   |
;; |---+---+---|
;; |   |   |   |
;; |   |   |   |
;; #+TBLFM: @1$1='(kanban-headers)::@2$1..@>$1='(kanban-todo @# @2$2..@>$> "TAG" '(list-of-files))
;; "TAG" and the list of files are optional
;;
;; TODO: The links don’t yet work for tagged entries. Fix that. There
;; has to be some org-mode function to retrieve the plain header.
;;
;; TODO: kanban-todo sometimes inserts no tasks at all if there are multiple tasks in non-standard states.
;;
;; TODO: bold text in headlines breaks the parser (*bold*).
;; 
;; ChangeLog:
;;
;;  - 0.1.7: strip keyword from link for org-version >= 9 and
;;           avoid stripping trailing "* .*" in lines
;;  - 0.1.6: defcustom instead of defvar
;;  - 0.1.5: Allow customizing the maximum column width with
;;           kanban-max-column-width
;;  - 0.1.4: Test version to see whether the marmalade upload works.
;; 
;;; Code:

;; Get the defined todo-states from the current org-mode document.
;;;###autoload
(defun kanban-headers (&optional startcolumn)
  "Fill the headers of your table with your org-mode TODO
states. If the table is too narrow, the only the first n TODO
states will be shown, with n as the number of columns in your
table.

<<<<<<< HEAD
(defcustom kanban-max-column-width 30
  "The maximum width of the columns in the KANBAN table.")

(defun kanban--todo-links-function ()
  "Retrieve the current header as org-mode link."
  (let ((file (buffer-file-name))
        (line (filter-buffer-substring
               (point) (line-end-position)))
        ; yes, I can use the row variable. It bleeds over from the
        ; calling function.
        (keyword (nth (- row 1) org-todo-keywords-1)))
    (if file
        (setq file (concat file "::")))
    ; clean up the string
    (let* (; first remove the initial headline marker FIXME: currently gets later "* ", too
           (cleanline (substring
                       (string-join (cdr (split-string line "* ")) "* ")
                       (if (version<= (org-version) "9")
                           0 ; old org-mode matches with TODO keyword
                         (+ (length keyword) 1))))
           ; and kill off links in the link part
           (link (replace-regexp-in-string "\\[" "%5B"
                                           (replace-regexp-in-string "\\]" "%5D" cleanline)))
           ; then kill off trailing space and tags in the name part
           (notrailing (replace-regexp-in-string "\\( +$\\| +:\\w.*: *$\\)" "" cleanline))
           ; and links
           (nolinks (replace-regexp-in-string
                     "\\[" "{" (replace-regexp-in-string
                                "\\]" "}" (replace-regexp-in-string
                                           "\\[\\[\\(.*\\)\\]\\[\\(.*\\)\\]\\]" "{\\2}" notrailing))))
           ; finally shorten the string to a maximum length of kanban-max-column-width chars
           (clean (substring nolinks
                             0
                             (min kanban-max-column-width (length nolinks)))))
      (concat "[[" file link "][" clean "]]" ))))
=======
Only not already present TODO states will be filled into empty
fields starting from the current column. All columns left of
the current one are left untouched.

Optionally ignore fields in columns left of STARTCOLUMN"
  (let* ((ofc (org-table-get nil nil)) ; remember old field content
     (col (org-table-current-column)) ; and current column
     (startcolumn (or startcolumn col))
     (kwl org-todo-keywords-1)
     kw)
  (while (setq kw (pop kwl)) ; iterate over all TODO states
    (let ((matchcol 0) ; insert kw in this empty column
      (n startcolumn)
      field)
    (while (and matchcol (<= n org-table-current-ncol))
      (if (equal kw (setq field (org-table-get nil n)))
        (setq matchcol nil) ; kw already in column n
      (if (and (= 0 matchcol) (equal "" field))
        (setq matchcol n))) ; remember first empty column
      (setq n (+ 1 n)))
    (when (and matchcol (> matchcol 0))
      (if (= matchcol col) (setq ofc kw))
      (save-excursion
      (org-table-get-field matchcol kw)))))
  ofc))

(defun kanban--todo-links-function (srcfile)
  "Retrieve the current header as org-mode link."
  (let* ((file (buffer-file-name))
         (oe (org-element-at-point))
         (title (org-element-property :title oe))
         (link (org-element-property :CUSTOM_ID oe)))
    (if (equal file srcfile) (setq file nil))
    (if file
        (setq file (concat file "::")))
    ; find best target
    (cond
     (link
      (setq link (concat "#" link)))
     ((string-match org-target-regexp title)
      (setq link (match-string 1 title))
      (setq title nil))
     (t
      (setq link (concat "*" title))))
    ; clean up the title
    (when title
      ; first substitute links with their title
      (setq title (replace-regexp-in-string "\\[\\(\\[[^]]+\\]\\)?\\[\\([^]]+\\)\\]\\]" "\\2" title))
      ; then kill off special link relevant characters
      (setq title (replace-regexp-in-string "\\[" "{"
                          (replace-regexp-in-string "\\]" "}" title)))
      ; finally shorten the string to a maximum length of 30 chars
      (setq title (substring title 0 (min 30 (length title)))))
    ; clean up the link
    (when (string-match "[\][]" link)
      (setq link (substring link 1))
      (setq link (regexp-quote link))
      (setq link (replace-regexp-in-string "\\(\\\\\\[\\|]\\|/\\)" "." link))
      (setq link (concat "/\\*.*" link "/"))
      (if (not file) (setq file "file:::")))
    (concat "[[" file link (if title (concat "][" title)) "]]" )))

;; Get TODO of current column from field in row 1
(defun kanban--get-todo-of-current-col ()
  "Get TODO of current column from field in row 1 or nil if
row 1 does not contain a valid TODO"
  (let ((todo (org-table-get 1 nil)))
    (if (member todo org-todo-keywords-1) todo)))
>>>>>>> cbb79ed9

;; Fill the kanban table with tasks with corresponding TODO states from org files
;;;###autoload
(defun kanban-zero (row column &optional match scope)
  "Zero-state Kanban board: This Kanban board just displays all
org-mode headers which have a TODO state in their respective TODO
state. Useful for getting a simple overview of your tasks.

Gets the ROW and COLUMN via TBLFM ($# and @#) and can get a string as MATCH to select only entries with a matching tag, as well as a list of org-mode files as the SCOPE to search for tasks."
  (let*
      ((todo (kanban--get-todo-of-current-col))
       (srcfile (buffer-file-name))
       (elem (and todo (nth (- row 2)
                            (delete nil (org-map-entries
                               '(kanban--todo-links-function srcfile)
                               ; select the TODO state via the matcher: just match the TODO.
                               (if match
                                   (concat match "+TODO=\"" todo "\"")
                                 (concat "+TODO=\"" todo "\""))
                               ; read all agenda files
                               (if scope
                                   scope
                                 'agenda)))))))
    (if (equal elem nil)
        ""
      elem)))

(defun kanban--normalize-whitespace (elem)
"Return ELEM with sequences of spaces reduced to 1 space"
(replace-regexp-in-string "\\W\\W+" " " elem))

(defun kanban--member-of-table (elem &optional skipcol)
"Check if ELEM is in some table field
ignoring all elements of column SKIPCOL.

If SKIPCOL is not set column 1 will be ignored."
(if (org-at-table-p)
  (let ((row 2)
      (skipcol (or skipcol 1))
      col result field)
    (while (and (not result) (<= row (length org-table-dlines)))
    (setq col (if (= 1 skipcol) 2 1))
    (while (and (not result) (<= col org-table-current-ncol))
      (setq field (org-table-get row col))
      (if (and field elem)
      (setq result (or result (equal (kanban--normalize-whitespace elem) (kanban--normalize-whitespace field)))))
      (setq col (1+ col))
      (if (= col skipcol) (setq col (1+ col))))
    (setq row (1+ row)))
    result)))

(defun kanban--max-row-or-hline ()
  "Determine data row just above next hline or last row of current table"
  (if (org-at-table-p)
      (let ((row (org-table-current-dline)))
        (while (and
                (< row (1- (length org-table-dlines)))
                (aref org-table-dlines row)
                (aref org-table-dlines (1+ row))
                (= (1+ (aref org-table-dlines row)) (aref org-table-dlines (1+ row))))
          (setq row (1+ row)))
        row)))

; Fill the first column with TODO items, except if they exist in other cels
;;;###autoload
(defun kanban-todo (row cels &optional match scope)
  "Kanban TODO item grabber. Fills the first column of the kanban
table with org-mode TODO entries, if they are not in another cell
of the table. This allows you to set the state manually and just
use org-mode to supply new TODO entries.

Gets the ROW and all other CELS via TBLFM ($# and @2$2..@>$>) and can get a string as MATCH to select only entries with a matching tag, as well as a list of org-mode files as the SCOPE to search for tasks."
 (let* ((srcfile (buffer-file-name))
        (elem (nth (- row 2) (delete nil
                                   (org-map-entries
                                    (lambda
                                      ()
                                      (let
                                          ((file (buffer-file-name))
                                           (line (filter-buffer-substring (point) (line-end-position)))
                                           (keyword (nth 0 org-todo-keywords-1)))
                                        (if (equal file srcfile) (setq file nil))
                                        (if file
                                            (setq file (concat file "::")))
                                        (let* ((cleanline (nth 1 (split-string line "* ")))
                                               (shortline (substring cleanline
                                                                     (+ (length keyword) 1)
                                                                     (min 40 (length cleanline))))
                                               (clean (if (member " " (split-string
                                                                       (substring shortline
                                                                                  (min 25 (length shortline)))
                                                                       ""))
                                                          (mapconcat 'identity
                                                                     (reverse (rest (reverse
                                                                                     (split-string shortline " "))))
                                                                     " ") shortline)))
                                          (concat "[[" file cleanline "][" clean "]]" ))))
                                    (if match
                                        (concat match "+TODO=\"" (nth 0 org-todo-keywords-1) "\"")
                                      (concat "+TODO=\"" (nth 0 org-todo-keywords-1) "\""))
                                    (if scope
                                        scope
                                      'agenda))))))
   (if
       (or (member elem (list cels)) (equal elem nil))
       " " ; the element exists in another table or is nil: Keep the cel empty
     elem))) ; otherwise use the element.


(defun kanban-fill (&optional match scope)
  "Kanban TODO item grabber. Fills the current row of the kanban
table with org-mode TODO entries, if they are not in another cell
of the table. This allows you to set the state manually and just
use org-mode to supply new TODO entries.

Can get a string as MATCH to select only entries with a matching tag, as well as a list of org-mode files as the SCOPE to search for tasks.

Only not already present TODO states will be filled into empty
fields starting from the current field. All fields above the current
one are left untouched."
  (let* ((ofc (org-table-get nil nil)) ; remember old field content
         (row (org-table-current-dline))
         (startrow row)
         (col (org-table-current-column)) ; and current column
         (srcfile (buffer-file-name))
         (todo (kanban--get-todo-of-current-col))
         (maxrow (kanban--max-row-or-hline))
         (elems (delete nil (org-map-entries
                             '(kanban--todo-links-function srcfile)
                                        ; select the TODO state via the matcher: just match the TODO.
                             (if match
                                 (concat match "+TODO=\"" todo "\"")
                               (concat "+TODO=\"" todo "\""))
                                        ; read all agenda files
                             (if scope
                                 scope
                               'agenda))))
         (elem t))
    (save-excursion
      (while (and elem (<= row maxrow))
        (setq elem (pop elems))
        (while (and elem (kanban--member-of-table elem 0)) 
          (setq elem (pop elems)))
        (while (and elem (<= row maxrow) (not (equal "" (org-table-get row col))))
          (if (= row maxrow)
              (setq elem nil) ; stop search
            (setq row (1+ row)))) ; skip non empty rows
        (when (and elem (equal "" (org-table-get row col)))
          (if (= row startrow) (setq ofc elem))
          (save-excursion
            (if (org-table-goto-line row)
                (org-table-get-field col elem))))))
    (org-table-goto-column col)
    ofc))

;; An example for auto-updating kanban tables from duply.han
;; I use the double-dash to mark this as "private" function
(defun kanban--update-function (&optional kanbanbufferregexp)
  (when (not (stringp kanbanbufferregexp))
      (setq kanbanbufferregexp "k[a-z]+kk.org"))
  (when (and (stringp buffer-file-name)
             (string-match kanbanbufferregexp buffer-file-name)) ;; match files such as kXXkk.org, kYYkk.org etc.
    (save-excursion
      (beginning-of-buffer)
      (while (search-forward "='(kanban-" nil t)
        (org-ctrl-c-ctrl-c)))))

; The following lines activate the auto-updating.

; (run-at-time "3 min" 180 '(lambda () (kanban--update-function)))
;; refreshes kanban table every 3 min after emacs startup.
; (add-hook 'find-file-hook 'kanban--update-function)

(provide 'kanban)
;;; kanban.el ends here<|MERGE_RESOLUTION|>--- conflicted
+++ resolved
@@ -78,6 +78,9 @@
 ;; 
 ;;; Code:
 
+(defcustom kanban-max-column-width 30
+  "The maximum width of the columns in the KANBAN table.")
+
 ;; Get the defined todo-states from the current org-mode document.
 ;;;###autoload
 (defun kanban-headers (&optional startcolumn)
@@ -86,43 +89,6 @@
 states will be shown, with n as the number of columns in your
 table.
 
-<<<<<<< HEAD
-(defcustom kanban-max-column-width 30
-  "The maximum width of the columns in the KANBAN table.")
-
-(defun kanban--todo-links-function ()
-  "Retrieve the current header as org-mode link."
-  (let ((file (buffer-file-name))
-        (line (filter-buffer-substring
-               (point) (line-end-position)))
-        ; yes, I can use the row variable. It bleeds over from the
-        ; calling function.
-        (keyword (nth (- row 1) org-todo-keywords-1)))
-    (if file
-        (setq file (concat file "::")))
-    ; clean up the string
-    (let* (; first remove the initial headline marker FIXME: currently gets later "* ", too
-           (cleanline (substring
-                       (string-join (cdr (split-string line "* ")) "* ")
-                       (if (version<= (org-version) "9")
-                           0 ; old org-mode matches with TODO keyword
-                         (+ (length keyword) 1))))
-           ; and kill off links in the link part
-           (link (replace-regexp-in-string "\\[" "%5B"
-                                           (replace-regexp-in-string "\\]" "%5D" cleanline)))
-           ; then kill off trailing space and tags in the name part
-           (notrailing (replace-regexp-in-string "\\( +$\\| +:\\w.*: *$\\)" "" cleanline))
-           ; and links
-           (nolinks (replace-regexp-in-string
-                     "\\[" "{" (replace-regexp-in-string
-                                "\\]" "}" (replace-regexp-in-string
-                                           "\\[\\[\\(.*\\)\\]\\[\\(.*\\)\\]\\]" "{\\2}" notrailing))))
-           ; finally shorten the string to a maximum length of kanban-max-column-width chars
-           (clean (substring nolinks
-                             0
-                             (min kanban-max-column-width (length nolinks)))))
-      (concat "[[" file link "][" clean "]]" ))))
-=======
 Only not already present TODO states will be filled into empty
 fields starting from the current column. All columns left of
 the current one are left untouched.
@@ -155,7 +121,9 @@
          (oe (org-element-at-point))
          (title (org-element-property :title oe))
          (link (org-element-property :CUSTOM_ID oe)))
-    (if (equal file srcfile) (setq file nil))
+;     (if (equal file srcfile) (setq file nil))
+        ; yes, I can use the row variable. It bleeds over from the
+        ; calling function.
     (if file
         (setq file (concat file "::")))
     ; find best target
@@ -165,8 +133,8 @@
      ((string-match org-target-regexp title)
       (setq link (match-string 1 title))
       (setq title nil))
-     (t
-      (setq link (concat "*" title))))
+     (file
+      (setq link title)))
     ; clean up the title
     (when title
       ; first substitute links with their title
@@ -174,8 +142,8 @@
       ; then kill off special link relevant characters
       (setq title (replace-regexp-in-string "\\[" "{"
                           (replace-regexp-in-string "\\]" "}" title)))
-      ; finally shorten the string to a maximum length of 30 chars
-      (setq title (substring title 0 (min 30 (length title)))))
+           ; finally shorten the string to a maximum length of kanban-max-column-width chars
+      (setq title (substring title 0 (min kanban-max-column-width (length title)))))
     ; clean up the link
     (when (string-match "[\][]" link)
       (setq link (substring link 1))
@@ -191,7 +159,6 @@
 row 1 does not contain a valid TODO"
   (let ((todo (org-table-get 1 nil)))
     (if (member todo org-todo-keywords-1) todo)))
->>>>>>> cbb79ed9
 
 ;; Fill the kanban table with tasks with corresponding TODO states from org files
 ;;;###autoload
