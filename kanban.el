--- conflicted
+++ resolved
@@ -57,11 +57,7 @@
   (let ((words org-todo-keywords-1)) 
     (nth (- column 1) words)))
 
-<<<<<<< HEAD
 (defun kanban-zero (column row &optional match scope)
-=======
-(defun kanban-zero (column row &optional match)
->>>>>>> f18e8de1
   "Zero-state Kanban board: This Kanban board just displays all
 org-mode headers which have a TODO state in their respective TODO
 state. Useful for getting a simple overview of your tasks."
@@ -82,20 +78,12 @@
                                    (concat match "+TODO=\"" (nth (- row 1) org-todo-keywords-1) "\"")
                                  (concat "+TODO=\"" (nth (- row 1) org-todo-keywords-1) "\""))
                                ; read all agenda files
-<<<<<<< HEAD
                                (if scope scope 'agenda))))))
-=======
-                               'agenda)))))
->>>>>>> f18e8de1
     (if
         (equal
          elem nil) "" elem)))
 
-<<<<<<< HEAD
 (defun kanban-todo (column cels &optional match scope)
-=======
-(defun kanban (column cels &optional match)
->>>>>>> f18e8de1
   "Kanban TODO item grabber. Fills the first row of the kanban
 table with org-mode TODO entries, if they are not in another cell
 of the table. This allows you to set the state manually and just
@@ -123,11 +111,7 @@
                                     (if match 
                                         (concat match "+TODO=\"" (nth 0 org-todo-keywords-1) "\"")
                                          (concat "+TODO=\"" (nth 0 org-todo-keywords-1) "\""))
-<<<<<<< HEAD
                                                             (if scope scope 'agenda))))))
-=======
-                                                            'agenda)))))
->>>>>>> f18e8de1
    (if
        (or (member elem (list cels)) (equal elem nil))
                " " elem)))
